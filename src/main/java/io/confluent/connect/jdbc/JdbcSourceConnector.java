--- conflicted
+++ resolved
@@ -141,43 +141,28 @@
     if (!query.isEmpty()) {
       Map<String, String> taskProps = new HashMap<>(configProperties);
       taskProps.put(JdbcSourceTaskConfig.TABLES_CONFIG, "");
-<<<<<<< HEAD
-      taskConfigs.add(taskProps);
+      taskConfigs = Collections.singletonList(taskProps);
       log.trace("Task configs with no query");
       return taskConfigs;
     } else {
       List<TableId> currentTables = tableMonitorThread.tables();
-      int numGroups = Math.min(currentTables.size(), maxTasks);
-      List<List<TableId>> tablesGrouped = ConnectorUtils.groupPartitions(currentTables, numGroups);
-      List<Map<String, String>> taskConfigs = new ArrayList<>(tablesGrouped.size());
-      for (List<TableId> taskTables : tablesGrouped) {
-        Map<String, String> taskProps = new HashMap<>(configProperties);
-        ExpressionBuilder builder = dialect.expressionBuilder();
-        builder.appendList().delimitedBy(",").of(taskTables);
-        taskProps.put(JdbcSourceTaskConfig.TABLES_CONFIG, builder.toString());
-        taskConfigs.add(taskProps);
-      }
-      log.trace("Task configs with query: {}, tables: {}", taskConfigs, currentTables.toArray());
-      return taskConfigs;
-=======
-      taskConfigs = Collections.singletonList(taskProps);
-    } else {
-      List<String> currentTables = tableMonitorThread.tables();
       if (currentTables.isEmpty()) {
         taskConfigs = Collections.emptyList();
         log.warn("No tasks will be run because no tables were found");
       } else {
         int numGroups = Math.min(currentTables.size(), maxTasks);
-        List<List<String>> tablesGrouped = ConnectorUtils.groupPartitions(currentTables, numGroups);
+        List<List<TableId>> tablesGrouped =
+            ConnectorUtils.groupPartitions(currentTables, numGroups);
         taskConfigs = new ArrayList<>(tablesGrouped.size());
-        for (List<String> taskTables : tablesGrouped) {
+        for (List<TableId> taskTables : tablesGrouped) {
           Map<String, String> taskProps = new HashMap<>(configProperties);
-          taskProps.put(JdbcSourceTaskConfig.TABLES_CONFIG,
-                  StringUtils.join(taskTables, ","));
+          ExpressionBuilder builder = dialect.expressionBuilder();
+          builder.appendList().delimitedBy(",").of(taskTables);
+          taskProps.put(JdbcSourceTaskConfig.TABLES_CONFIG, builder.toString());
           taskConfigs.add(taskProps);
         }
+        log.trace("Task configs with query: {}, tables: {}", taskConfigs, currentTables.toArray());
       }
->>>>>>> b45a147a
     }
     return taskConfigs;
   }
