<?xml version="1.0" encoding="UTF-8"?>
<!--~
  ~ Copyright 2015 Confluent Inc.
  ~
  ~ Licensed under the Apache License, Version 2.0 (the "License");
  ~ you may not use this file except in compliance with the License.
  ~ You may obtain a copy of the License at
  ~
  ~ http://www.apache.org/licenses/LICENSE-2.0
  ~
  ~ Unless required by applicable law or agreed to in writing, software
  ~ distributed under the License is distributed on an "AS IS" BASIS,
  ~ WITHOUT WARRANTIES OR CONDITIONS OF ANY KIND, either express or implied.
  ~ See the License for the specific language governing permissions and
  ~ limitations under the License.
  ~-->
<project xmlns="http://maven.apache.org/POM/4.0.0"
         xmlns:xsi="http://www.w3.org/2001/XMLSchema-instance"
         xsi:schemaLocation="http://maven.apache.org/POM/4.0.0 http://maven.apache.org/maven-v4_0_0.xsd">

    <modelVersion>4.0.0</modelVersion>

    <parent>
        <groupId>io.confluent</groupId>
        <artifactId>common</artifactId>
        <version>3.4.0-SNAPSHOT</version>
    </parent>

    <groupId>io.confluent</groupId>
    <artifactId>kafka-connect-jdbc</artifactId>
    <packaging>jar</packaging>
<<<<<<< HEAD
    <version>4.0.0-SNAPSHOT</version>
=======
>>>>>>> 3a981e79
    <name>kafka-connect-jdbc</name>
    <organization>
        <name>Confluent, Inc.</name>
        <url>http://confluent.io</url>
    </organization>
    <url>http://confluent.io</url>
    <description>
       A Kafka Connect JDBC connector for copying data between databases and Kafka.
    </description>

    <licenses>
        <license>
            <name>Apache License 2.0</name>
            <url>http://www.apache.org/licenses/LICENSE-2.0.html</url>
            <distribution>repo</distribution>
        </license>
    </licenses>

    <scm>
        <connection>scm:git:git://github.com/confluentinc/kafka-connect-jdbc.git</connection>
        <developerConnection>scm:git:git@github.com:confluentinc/kafka-connect-jdbc.git</developerConnection>
        <url>https://github.com/confluentinc/kafka-connect-jdbc</url>
        <tag>HEAD</tag>
    </scm>

    <properties>
        <confluent.version>${project.version}</confluent.version>
<<<<<<< HEAD
        <kafka.version>1.0.0-SNAPSHOT</kafka.version>
        <junit.version>4.12</junit.version>
        <easymock.version>3.0</easymock.version>
        <powermock.version>1.6.2</powermock.version>
=======
>>>>>>> 3a981e79
        <derby.version>10.11.1.1</derby.version>
        <commons-io.version>2.4</commons-io.version>
        <sqlite-jdbc.version>3.8.11.2</sqlite-jdbc.version>
        <postgresql.version>9.4-1206-jdbc41</postgresql.version>
        <licenses.name>Apache License 2.0</licenses.name>
        <licenses.version>${project.version}</licenses.version>
        <project.build.sourceEncoding>UTF-8</project.build.sourceEncoding>
        <project.package.home>target/${project.artifactId}-${project.version}-package</project.package.home>
        <confluent.maven.repo>http://packages.confluent.io/maven/</confluent.maven.repo>
    </properties>

    <repositories>
        <repository>
            <id>confluent</id>
            <name>Confluent</name>
            <url>${confluent.maven.repo}</url>
        </repository>
    </repositories>

    <dependencies>
        <dependency>
            <groupId>org.apache.kafka</groupId>
            <artifactId>connect-api</artifactId>
            <scope>provided</scope>
        </dependency>

         <!-- JDBC drivers, only included in runtime so they get packaged -->
        <dependency>
            <groupId>org.xerial</groupId>
            <artifactId>sqlite-jdbc</artifactId>
            <version>${sqlite-jdbc.version}</version>
            <scope>runtime</scope>
        </dependency>
        <dependency>
            <groupId>org.postgresql</groupId>
            <artifactId>postgresql</artifactId>
            <version>${postgresql.version}</version>
            <scope>runtime</scope>
        </dependency>

        <dependency>
            <groupId>junit</groupId>
            <artifactId>junit</artifactId>
            <scope>test</scope>
        </dependency>
        <dependency>
            <groupId>org.easymock</groupId>
            <artifactId>easymock</artifactId>
            <scope>test</scope>
        </dependency>
        <dependency>
            <groupId>org.powermock</groupId>
            <artifactId>powermock-module-junit4</artifactId>
            <scope>test</scope>
        </dependency>
        <dependency>
            <groupId>org.powermock</groupId>
            <artifactId>powermock-api-easymock</artifactId>
            <scope>test</scope>
        </dependency>
        <dependency>
            <groupId>org.apache.derby</groupId>
            <artifactId>derby</artifactId>
            <version>${derby.version}</version>
            <scope>test</scope>
        </dependency>
        <dependency>
            <groupId>commons-io</groupId>
            <artifactId>commons-io</artifactId>
            <version>${commons-io.version}</version>
            <scope>test</scope>
        </dependency>
        <dependency>
            <groupId>org.mockito</groupId>
            <artifactId>mockito-all</artifactId>
            <scope>test</scope>
        </dependency>
        <dependency>
            <groupId>org.slf4j</groupId>
            <artifactId>slf4j-log4j12</artifactId>
            <scope>test</scope>
        </dependency>
    </dependencies>

    <build>
        <plugins>
            <plugin>
                <groupId>org.apache.maven.plugins</groupId>
                <artifactId>maven-compiler-plugin</artifactId>
                <version>2.5.1</version>
                <inherited>true</inherited>
                <configuration>
                    <source>1.7</source>
                    <target>1.7</target>
                </configuration>
            </plugin>
            <plugin>
                <artifactId>maven-assembly-plugin</artifactId>
                <version>2.5.3</version>
                <configuration>
                    <descriptors>
                        <descriptor>src/assembly/development.xml</descriptor>
                        <descriptor>src/assembly/package.xml</descriptor>
                    </descriptors>
                </configuration>
                <executions>
                    <execution>
                        <id>make-assembly</id>
                        <phase>package</phase>
                        <goals>
                            <goal>single</goal>
                        </goals>
                    </execution>
                </executions>
            </plugin>
            <plugin>
                <groupId>org.apache.maven.plugins</groupId>
                <artifactId>maven-surefire-plugin</artifactId>
                <version>2.18.1</version>
                <configuration>
                    <argLine>-Djava.awt.headless=true</argLine>
                </configuration>
            </plugin>
            <plugin>
                <groupId>org.apache.maven.plugins</groupId>
                <artifactId>maven-checkstyle-plugin</artifactId>
                <executions>
                    <execution>
                        <id>validate</id>
                        <phase>validate</phase>
                        <configuration>
                            <suppressionsLocation>checkstyle/suppressions.xml</suppressionsLocation>
                        </configuration>
                        <goals>
                            <goal>check</goal>
                        </goals>
                    </execution>
                </executions>
            </plugin>
        </plugins>
        <resources>
            <resource>
                <directory>src/main/resources</directory>
                <filtering>true</filtering>
            </resource>
        </resources>
    </build>

    <profiles>
        <profile>
            <id>rpm</id>
            <build>
            <plugins>
                <plugin>
                    <groupId>org.codehaus.mojo</groupId>
                    <artifactId>rpm-maven-plugin</artifactId>
                    <version>2.1.5</version>
                    <executions>
                        <execution>
                            <id>generate-rpm</id>
                            <goals>
                                <goal>rpm</goal>
                            </goals>
                        </execution>
                    </executions>
                        <configuration>
                            <group>Applications/Internet</group>
                            <packager>Confluent Packaging</packager>
                            <license>${licenses.name}</license>
                            <needarch>noarch</needarch>
                            <targetOS>linux</targetOS>
                            <requires>
                                <require>confluent-common = ${project.version}</require>
                            </requires>
                            <mappings>
                                <mapping>
                                    <directory>/usr/share/java/${project.artifactId}</directory>
                                    <sources>
                                        <source>
                                            <location>${project.package.home}/share/java/${project.artifactId}</location>
                                        </source>
                                    </sources>
                                </mapping>
                                <mapping>
                                    <configuration>true</configuration>
                                    <directory>/etc/${project.artifactId}</directory>
                                    <sources>
                                        <source>
                                            <location>${project.package.home}/etc/${project.artifactId}</location>
                                        </source>
                                    </sources>
                                </mapping>
                                <mapping>
                                    <documentation>true</documentation>
                                    <directory>/usr/share/doc/${project.artifactId}</directory>
                                    <sources>
                                        <source>
                                            <location>${project.package.home}/share/doc/${project.artifactId}</location>
                                        </source>
                                    </sources>
                                </mapping>
                            </mappings>
                        </configuration>
                    </plugin>
                </plugins>
            </build>
        </profile>
        <profile>
            <id>standalone</id>
            <build>
                <plugins>
                    <plugin>
                        <artifactId>maven-assembly-plugin</artifactId>
                        <configuration>
                            <descriptors>
                                <descriptor>src/assembly/standalone.xml</descriptor>
                            </descriptors>
                        </configuration>
                    </plugin>
                </plugins>
            </build>
        </profile>
        <profile>
            <id>licenses-package</id>
            <build>
                <plugins>
                    <plugin>
                        <groupId>org.codehaus.mojo</groupId>
                        <artifactId>exec-maven-plugin</artifactId>
                        <version>1.2.1</version>
                        <executions>
                            <execution>
                                <id>create-licenses</id>
                                <configuration>
                                    <mainClass>io.confluent.licenses.LicenseFinder</mainClass>
                                    <arguments>
                                        <!-- Note use of development instead of package so we pick up all dependencies. -->
                                        <argument>-i ${project.build.directory}/${project.build.finalName}-package/share/java/kafka-connect-jdbc</argument>
                                        <argument>-o ${project.basedir}/licenses</argument>
                                        <argument>-f</argument>
                                        <argument>-h ${project.build.directory}/${project.build.finalName}-package/share/doc/kafka-connect-jdbc/licenses.html</argument>
                                        <argument>-l ${project.build.directory}/${project.build.finalName}-package/share/doc/kafka-connect-jdbc/licenses</argument>
                                        <argument>-n ${project.build.directory}/${project.build.finalName}-package/share/doc/kafka-connect-jdbc/notices</argument>
                                        <argument>-t ${project.name}</argument>
                                        <argument>-x licenses-${licenses.version}.jar</argument>
                                    </arguments>
                                </configuration>
                                <phase>package</phase>
                                <goals>
                                    <goal>java</goal>
                                </goals>
                            </execution>
                        </executions>
                        <configuration>
                            <includeProjectDependencies>true</includeProjectDependencies>
                            <includePluginDependencies>true</includePluginDependencies>
                            <executableDependency>
                                <groupId>io.confluent</groupId>
                                <artifactId>licenses</artifactId>
                            </executableDependency>
                        </configuration>
                        <dependencies>
                            <dependency>
                                <groupId>io.confluent</groupId>
                                <artifactId>licenses</artifactId>
                                <version>${licenses.version}</version>
                            </dependency>
                        </dependencies>
                    </plugin>
                </plugins>
            </build>
        </profile>
	<profile>
        <id>licenses-source</id>
            <build>
                <plugins>
                    <plugin>
                        <groupId>org.codehaus.mojo</groupId>
                        <artifactId>exec-maven-plugin</artifactId>
                        <version>1.2.1</version>
                        <executions>
                            <execution>
                                <id>create-licenses</id>
                                <configuration>
                                    <mainClass>io.confluent.licenses.LicenseFinder</mainClass>
                                    <arguments>
                                        <!-- Note use of development instead of package so we pick up all dependencies. -->
                                        <argument>-i ${project.build.directory}/${project.build.finalName}-development/share/java/kafka-connect-jdbc</argument>
                                        <argument>-o ${project.basedir}/licenses</argument>
                                        <argument>-f</argument>
                                        <argument>-h ${project.basedir}/licenses.html</argument>
                                        <argument>-l ${project.basedir}/licenses</argument>
                                        <argument>-n ${project.basedir}/notices</argument>
                                        <argument>-t ${project.name}</argument>
                                        <argument>-x licenses-${licenses.version}.jar</argument>
                                    </arguments>
                                </configuration>
                                <phase>package</phase>
                                <goals>
                                    <goal>java</goal>
                                </goals>
                            </execution>
                        </executions>
                        <configuration>
                            <includeProjectDependencies>true</includeProjectDependencies>
                            <includePluginDependencies>true</includePluginDependencies>
                            <executableDependency>
                                <groupId>io.confluent</groupId>
                                <artifactId>licenses</artifactId>
                            </executableDependency>
                        </configuration>
                        <dependencies>
                            <dependency>
                                <groupId>io.confluent</groupId>
                                <artifactId>licenses</artifactId>
                                <version>${licenses.version}</version>
                            </dependency>
                        </dependencies>
                    </plugin>
                    <plugin>
                        <artifactId>maven-clean-plugin</artifactId>
                        <version>3.0.0</version>
                        <configuration>
                            <filesets>
                                <fileset>
                                    <directory>.</directory>
                                    <includes>
                                        <include>licenses.html</include>
                                        <directory>licenses/*.*</directory>
                                        <directory>notices/*.*</directory>
                                    </includes>
                                </fileset>
                            </filesets>
                        </configuration>
                    </plugin>
                </plugins>
            </build>
        </profile>
    </profiles>
</project><|MERGE_RESOLUTION|>--- conflicted
+++ resolved
@@ -23,16 +23,12 @@
     <parent>
         <groupId>io.confluent</groupId>
         <artifactId>common</artifactId>
-        <version>3.4.0-SNAPSHOT</version>
+        <version>4.0.0-SNAPSHOT</version>
     </parent>
 
     <groupId>io.confluent</groupId>
     <artifactId>kafka-connect-jdbc</artifactId>
     <packaging>jar</packaging>
-<<<<<<< HEAD
-    <version>4.0.0-SNAPSHOT</version>
-=======
->>>>>>> 3a981e79
     <name>kafka-connect-jdbc</name>
     <organization>
         <name>Confluent, Inc.</name>
@@ -60,13 +56,6 @@
 
     <properties>
         <confluent.version>${project.version}</confluent.version>
-<<<<<<< HEAD
-        <kafka.version>1.0.0-SNAPSHOT</kafka.version>
-        <junit.version>4.12</junit.version>
-        <easymock.version>3.0</easymock.version>
-        <powermock.version>1.6.2</powermock.version>
-=======
->>>>>>> 3a981e79
         <derby.version>10.11.1.1</derby.version>
         <commons-io.version>2.4</commons-io.version>
         <sqlite-jdbc.version>3.8.11.2</sqlite-jdbc.version>
